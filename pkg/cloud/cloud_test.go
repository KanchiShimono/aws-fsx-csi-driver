/*
Copyright 2019 The Kubernetes Authors.

Licensed under the Apache License, Version 2.0 (the "License");
you may not use this file except in compliance with the License.
You may obtain a copy of the License at

    http://www.apache.org/licenses/LICENSE-2.0

Unless required by applicable law or agreed to in writing, software
distributed under the License is distributed on an "AS IS" BASIS,
WITHOUT WARRANTIES OR CONDITIONS OF ANY KIND, either express or implied.
See the License for the specific language governing permissions and
limitations under the License.
*/

package cloud

import (
	"context"
	"errors"
	"fmt"
	"testing"

	"github.com/aws/aws-sdk-go/aws"
	"github.com/aws/aws-sdk-go/aws/awserr"
	"github.com/aws/aws-sdk-go/service/fsx"
	"github.com/golang/mock/gomock"
	"github.com/kubernetes-sigs/aws-fsx-csi-driver/pkg/cloud/mocks"
)

func TestCreateFileSystem(t *testing.T) {
	var (
		volumeName                          = "volumeName"
		fileSystemId                        = "fs-1234"
		volumeSizeGiB                 int64 = 1200
		subnetId                            = "subnet-056da83524edbe641"
		securityGroupIds                    = []string{"sg-086f61ea73388fb6b", "sg-0145e55e976000c9e"}
		dnsname                             = "test.fsx.us-west-2.amazoawd.com"
		autoImportPolicy                    = "NEW_CHANGED"
		s3ImportPath                        = "s3://fsx-s3-data-repository"
		s3ExportPath                        = "s3://fsx-s3-data-repository/export"
		deploymentType                      = fsx.LustreDeploymentTypeScratch2
		mountName                           = "fsx"
		kmsKeyId                            = "arn:aws:kms:us-east-1:215474938041:key/48313a27-7d88-4b51-98a4-fdf5bc80dbbe"
		perUnitStorageThroughput      int64 = 200
		DailyAutomaticBackupStartTime       = "00:00:00"
		AutomaticBackupRetentionDays  int64 = 1
		CopyTagsToBackups                   = true
		dataCompressionTypeNone             = "NONE"
		dataCompressionTypeLZ4              = "LZ4"
<<<<<<< HEAD
		AWSTags                             = []string{"key1:value1", "key2:value2"}
=======
		weeklyMaintenanceStartTime          = "7:09:00"
		fileSystemTypeVersion               = "2.12"
>>>>>>> 15ae5c31
	)
	testCases := []struct {
		name     string
		testFunc func(t *testing.T)
	}{
		{
			name: "success: normal without deploymentType",
			testFunc: func(t *testing.T) {
				mockCtl := gomock.NewController(t)
				mockFSx := mocks.NewMockFSx(mockCtl)
				c := &cloud{
					fsx: mockFSx,
				}

				req := &FileSystemOptions{
<<<<<<< HEAD
					CapacityGiB:      volumeSizeGiB,
					SubnetId:         subnetId,
					SecurityGroupIds: securityGroupIds,
					AWSTags:          AWSTags,
=======
					CapacityGiB:                volumeSizeGiB,
					SubnetId:                   subnetId,
					SecurityGroupIds:           securityGroupIds,
					FileSystemTypeVersion:      fileSystemTypeVersion,
					WeeklyMaintenanceStartTime: weeklyMaintenanceStartTime,
>>>>>>> 15ae5c31
				}

				output := &fsx.CreateFileSystemOutput{
					FileSystem: &fsx.FileSystem{
						FileSystemId:          aws.String(fileSystemId),
						FileSystemTypeVersion: aws.String(fileSystemTypeVersion),
						StorageCapacity:       aws.Int64(volumeSizeGiB),
						StorageType:           aws.String(fsx.StorageTypeSsd),
						DNSName:               aws.String(dnsname),
						LustreConfiguration: &fsx.LustreFileSystemConfiguration{
							DeploymentType:             aws.String(fsx.LustreDeploymentTypeScratch1),
							MountName:                  aws.String(mountName),
							WeeklyMaintenanceStartTime: aws.String(weeklyMaintenanceStartTime),
						},
					},
				}
				ctx := context.Background()
				mockFSx.EXPECT().CreateFileSystemWithContext(gomock.Eq(ctx), gomock.Any()).Return(output, nil)
				resp, err := c.CreateFileSystem(ctx, volumeName, req)
				if err != nil {
					t.Fatalf("CreateFileSystem is failed: %v", err)
				}

				if resp == nil {
					t.Fatal("resp is nil")
				}

				if resp.FileSystemId != fileSystemId {
					t.Fatalf("FileSystemId mismatches. actual: %v expected: %v", resp.FileSystemId, fileSystemId)
				}

				if resp.CapacityGiB != volumeSizeGiB {
					t.Fatalf("CapacityGiB mismatches. actual: %v expected: %v", resp.CapacityGiB, volumeSizeGiB)
				}

				if resp.DnsName != dnsname {
					t.Fatalf("DnsName mismatches. actual: %v expected: %v", resp.DnsName, dnsname)
				}

				if resp.MountName != mountName {
					t.Fatalf("MountName mismatches. actual: %v expected: %v", resp.MountName, mountName)
				}

				mockCtl.Finish()
			},
		},
		{
			name: "success: normal with deploymentType",
			testFunc: func(t *testing.T) {
				mockCtl := gomock.NewController(t)
				mockFSx := mocks.NewMockFSx(mockCtl)
				c := &cloud{
					fsx: mockFSx,
				}

				req := &FileSystemOptions{
					CapacityGiB:      volumeSizeGiB,
					SubnetId:         subnetId,
					SecurityGroupIds: securityGroupIds,
					DeploymentType:   deploymentType,
				}

				output := &fsx.CreateFileSystemOutput{
					FileSystem: &fsx.FileSystem{
						FileSystemId:    aws.String(fileSystemId),
						StorageCapacity: aws.Int64(volumeSizeGiB),
						StorageType:     aws.String(fsx.StorageTypeSsd),
						DNSName:         aws.String(dnsname),
						LustreConfiguration: &fsx.LustreFileSystemConfiguration{
							DeploymentType: aws.String(deploymentType),
							MountName:      aws.String(mountName),
						},
					},
				}
				ctx := context.Background()
				mockFSx.EXPECT().CreateFileSystemWithContext(gomock.Eq(ctx), gomock.Any()).Return(output, nil)
				resp, err := c.CreateFileSystem(ctx, volumeName, req)
				if err != nil {
					t.Fatalf("CreateFileSystem is failed: %v", err)
				}

				if resp == nil {
					t.Fatal("resp is nil")
				}

				if resp.FileSystemId != fileSystemId {
					t.Fatalf("FileSystemId mismatches. actual: %v expected: %v", resp.FileSystemId, fileSystemId)
				}

				if resp.CapacityGiB != volumeSizeGiB {
					t.Fatalf("CapacityGiB mismatches. actual: %v expected: %v", resp.CapacityGiB, volumeSizeGiB)
				}

				if resp.DnsName != dnsname {
					t.Fatalf("DnsName mismatches. actual: %v expected: %v", resp.DnsName, dnsname)
				}

				if resp.MountName != mountName {
					t.Fatalf("MountName mismatches. actual: %v expected: %v", resp.MountName, mountName)
				}

				mockCtl.Finish()
			},
		},
		{
			name: "success: normal with deploymentType and storageTypeSsd",
			testFunc: func(t *testing.T) {
				mockCtl := gomock.NewController(t)
				mockFSx := mocks.NewMockFSx(mockCtl)
				c := &cloud{
					fsx: mockFSx,
				}

				req := &FileSystemOptions{
					CapacityGiB:      volumeSizeGiB,
					SubnetId:         subnetId,
					SecurityGroupIds: securityGroupIds,
					DeploymentType:   deploymentType,
					StorageType:      fsx.StorageTypeSsd,
				}

				output := &fsx.CreateFileSystemOutput{
					FileSystem: &fsx.FileSystem{
						FileSystemId:    aws.String(fileSystemId),
						StorageCapacity: aws.Int64(volumeSizeGiB),
						StorageType:     aws.String(fsx.StorageTypeSsd),
						DNSName:         aws.String(dnsname),
						LustreConfiguration: &fsx.LustreFileSystemConfiguration{
							DeploymentType: aws.String(deploymentType),
							MountName:      aws.String(mountName),
						},
					},
				}
				ctx := context.Background()
				mockFSx.EXPECT().CreateFileSystemWithContext(gomock.Eq(ctx), gomock.Any()).Return(output, nil)
				resp, err := c.CreateFileSystem(ctx, volumeName, req)
				if err != nil {
					t.Fatalf("CreateFileSystem is failed: %v", err)
				}

				if resp == nil {
					t.Fatal("resp is nil")
				}

				if resp.FileSystemId != fileSystemId {
					t.Fatalf("FileSystemId mismatches. actual: %v expected: %v", resp.FileSystemId, fileSystemId)
				}

				if resp.CapacityGiB != volumeSizeGiB {
					t.Fatalf("CapacityGiB mismatches. actual: %v expected: %v", resp.CapacityGiB, volumeSizeGiB)
				}

				if resp.DnsName != dnsname {
					t.Fatalf("DnsName mismatches. actual: %v expected: %v", resp.DnsName, dnsname)
				}

				if resp.MountName != mountName {
					t.Fatalf("MountName mismatches. actual: %v expected: %v", resp.MountName, mountName)
				}

				mockCtl.Finish()
			},
		},
		{
			name: "success: normal with deploymentType and storageTypeHdd",
			testFunc: func(t *testing.T) {
				mockCtl := gomock.NewController(t)
				mockFSx := mocks.NewMockFSx(mockCtl)
				c := &cloud{
					fsx: mockFSx,
				}

				req := &FileSystemOptions{
					CapacityGiB:      volumeSizeGiB,
					SubnetId:         subnetId,
					SecurityGroupIds: securityGroupIds,
					DeploymentType:   fsx.LustreDeploymentTypePersistent1,
					StorageType:      fsx.StorageTypeHdd,
					DriveCacheType:   fsx.DriveCacheTypeNone,
				}

				output := &fsx.CreateFileSystemOutput{
					FileSystem: &fsx.FileSystem{
						FileSystemId:    aws.String(fileSystemId),
						StorageCapacity: aws.Int64(volumeSizeGiB),
						StorageType:     aws.String(fsx.StorageTypeHdd),
						DNSName:         aws.String(dnsname),
						LustreConfiguration: &fsx.LustreFileSystemConfiguration{
							DeploymentType: aws.String(fsx.LustreDeploymentTypePersistent1),
							MountName:      aws.String(mountName),
							DriveCacheType: aws.String(fsx.DriveCacheTypeNone),
						},
					},
				}
				ctx := context.Background()
				mockFSx.EXPECT().CreateFileSystemWithContext(gomock.Eq(ctx), gomock.Any()).Return(output, nil)
				resp, err := c.CreateFileSystem(ctx, volumeName, req)
				if err != nil {
					t.Fatalf("CreateFileSystem is failed: %v", err)
				}

				if resp == nil {
					t.Fatal("resp is nil")
				}

				if resp.FileSystemId != fileSystemId {
					t.Fatalf("FileSystemId mismatches. actual: %v expected: %v", resp.FileSystemId, fileSystemId)
				}

				if resp.CapacityGiB != volumeSizeGiB {
					t.Fatalf("CapacityGiB mismatches. actual: %v expected: %v", resp.CapacityGiB, volumeSizeGiB)
				}

				if resp.DnsName != dnsname {
					t.Fatalf("DnsName mismatches. actual: %v expected: %v", resp.DnsName, dnsname)
				}

				if resp.MountName != mountName {
					t.Fatalf("MountName mismatches. actual: %v expected: %v", resp.MountName, mountName)
				}

				mockCtl.Finish()
			},
		},
		{
			name: "failure: incompatible deploymentType and storageTypeHdd",
			testFunc: func(t *testing.T) {
				mockCtl := gomock.NewController(t)
				mockFSx := mocks.NewMockFSx(mockCtl)
				c := &cloud{
					fsx: mockFSx,
				}

				req := &FileSystemOptions{
					CapacityGiB:      volumeSizeGiB,
					SubnetId:         subnetId,
					SecurityGroupIds: securityGroupIds,
					DeploymentType:   deploymentType,
					StorageType:      fsx.StorageTypeHdd,
				}
				ctx := context.Background()
				mockFSx.EXPECT().CreateFileSystemWithContext(gomock.Eq(ctx), gomock.Any()).Return(nil, errors.New("CreateFileSystemWithContext failed"))
				_, err := c.CreateFileSystem(ctx, volumeName, req)
				if err == nil {
					t.Fatalf("CreateFileSystem is not failed")
				}

				mockCtl.Finish()
			},
		},
		{
			name: "success: S3 data repository",
			testFunc: func(t *testing.T) {
				mockCtl := gomock.NewController(t)
				mockFSx := mocks.NewMockFSx(mockCtl)
				c := &cloud{
					fsx: mockFSx,
				}

				req := &FileSystemOptions{
					CapacityGiB:      volumeSizeGiB,
					SubnetId:         subnetId,
					SecurityGroupIds: securityGroupIds,
					AutoImportPolicy: autoImportPolicy,
					S3ImportPath:     s3ImportPath,
					S3ExportPath:     s3ExportPath,
				}

				dataRepositoryConfiguration := &fsx.DataRepositoryConfiguration{}
				dataRepositoryConfiguration.SetAutoImportPolicy(autoImportPolicy)
				dataRepositoryConfiguration.SetImportPath(s3ImportPath)
				dataRepositoryConfiguration.SetExportPath(s3ExportPath)

				lustreFileSystemConfiguration := &fsx.LustreFileSystemConfiguration{
					DataRepositoryConfiguration: dataRepositoryConfiguration,
					DeploymentType:              aws.String(deploymentType),
					MountName:                   aws.String(mountName),
				}

				output := &fsx.CreateFileSystemOutput{
					FileSystem: &fsx.FileSystem{
						FileSystemId:        aws.String(fileSystemId),
						StorageCapacity:     aws.Int64(volumeSizeGiB),
						StorageType:         aws.String(fsx.StorageTypeSsd),
						DNSName:             aws.String(dnsname),
						LustreConfiguration: lustreFileSystemConfiguration,
					},
				}
				ctx := context.Background()
				mockFSx.EXPECT().CreateFileSystemWithContext(gomock.Eq(ctx), gomock.Any()).Return(output, nil)
				resp, err := c.CreateFileSystem(ctx, volumeName, req)
				if err != nil {
					t.Fatalf("CreateFileSystem is failed: %v", err)
				}

				if resp == nil {
					t.Fatal("resp is nil")
				}

				if resp.FileSystemId != fileSystemId {
					t.Fatalf("FileSystemId mismatches. actual: %v expected: %v", resp.FileSystemId, fileSystemId)
				}

				if resp.CapacityGiB != volumeSizeGiB {
					t.Fatalf("CapacityGiB mismatches. actual: %v expected: %v", resp.CapacityGiB, volumeSizeGiB)
				}

				if resp.DnsName != dnsname {
					t.Fatalf("DnsName mismatches. actual: %v expected: %v", resp.DnsName, dnsname)
				}

				if resp.MountName != mountName {
					t.Fatalf("MountName mismatches. actual: %v expected: %v", resp.MountName, mountName)
				}

				mockCtl.Finish()
			},
		},
		{
			name: "fail: invalid import and export path config - only s3ExportPath",
			testFunc: func(t *testing.T) {
				mockCtl := gomock.NewController(t)
				mockFSx := mocks.NewMockFSx(mockCtl)
				c := &cloud{
					fsx: mockFSx,
				}

				req := &FileSystemOptions{
					CapacityGiB:      volumeSizeGiB,
					SubnetId:         subnetId,
					SecurityGroupIds: securityGroupIds,
					S3ExportPath:     s3ExportPath,
				}

				ctx := context.Background()
				mockFSx.EXPECT().CreateFileSystemWithContext(gomock.Eq(ctx), gomock.Any()).Return(nil, errors.New("CreateFileSystemWithContext failed"))
				_, err := c.CreateFileSystem(ctx, volumeName, req)
				if err == nil {
					t.Fatalf("CreateFileSystem is not failed")
				}

				mockCtl.Finish()
			},
		},
		{
			name: "fail: invalid import and export path config - different bucket",
			testFunc: func(t *testing.T) {
				mockCtl := gomock.NewController(t)
				mockFSx := mocks.NewMockFSx(mockCtl)
				c := &cloud{
					fsx: mockFSx,
				}

				req := &FileSystemOptions{
					CapacityGiB:      volumeSizeGiB,
					SubnetId:         subnetId,
					SecurityGroupIds: securityGroupIds,
					AutoImportPolicy: autoImportPolicy,
					S3ImportPath:     "s3://bucket1/import",
					S3ExportPath:     "s3://bucket2/export",
				}

				ctx := context.Background()
				mockFSx.EXPECT().CreateFileSystemWithContext(gomock.Eq(ctx), gomock.Any()).Return(nil, errors.New("CreateFileSystemWithContext failed"))
				_, err := c.CreateFileSystem(ctx, volumeName, req)
				if err == nil {
					t.Fatalf("CreateFileSystem is not failed")
				}

				mockCtl.Finish()
			},
		},
		{
			name: "fail: the kmsKeyId can can only be specified for PERSISTENT_1 deployment type",
			testFunc: func(t *testing.T) {
				mockCtl := gomock.NewController(t)
				mockFSx := mocks.NewMockFSx(mockCtl)
				c := &cloud{
					fsx: mockFSx,
				}

				req := &FileSystemOptions{
					CapacityGiB:      volumeSizeGiB,
					SubnetId:         subnetId,
					SecurityGroupIds: securityGroupIds,
					DeploymentType:   deploymentType,
					KmsKeyId:         kmsKeyId,
				}

				ctx := context.Background()
				mockFSx.EXPECT().CreateFileSystemWithContext(gomock.Eq(ctx), gomock.Any()).Return(nil, errors.New("CreateFileSystemWithContext failed"))
				_, err := c.CreateFileSystem(ctx, volumeName, req)
				if err == nil {
					t.Fatal("CreateFileSystem is not failed")
				}

				mockCtl.Finish()
			},
		},
		{
			name: "fail: the perUnitStorageThroughput can only be specified for PERSISTENT_1 deployment type",
			testFunc: func(t *testing.T) {
				mockCtl := gomock.NewController(t)
				mockFSx := mocks.NewMockFSx(mockCtl)
				c := &cloud{
					fsx: mockFSx,
				}

				req := &FileSystemOptions{
					CapacityGiB:              volumeSizeGiB,
					SubnetId:                 subnetId,
					SecurityGroupIds:         securityGroupIds,
					DeploymentType:           deploymentType,
					PerUnitStorageThroughput: perUnitStorageThroughput,
				}

				ctx := context.Background()
				mockFSx.EXPECT().CreateFileSystemWithContext(gomock.Eq(ctx), gomock.Any()).Return(nil, errors.New("CreateFileSystemWithContext failed"))
				_, err := c.CreateFileSystem(ctx, volumeName, req)
				if err == nil {
					t.Fatal("CreateFileSystem is not failed")
				}

				mockCtl.Finish()
			},
		},
		{
			name: "fail: missing subnet ID",
			testFunc: func(t *testing.T) {
				mockCtl := gomock.NewController(t)
				mockFSx := mocks.NewMockFSx(mockCtl)
				c := &cloud{
					fsx: mockFSx,
				}

				req := &FileSystemOptions{
					CapacityGiB:      volumeSizeGiB,
					SecurityGroupIds: securityGroupIds,
				}

				ctx := context.Background()
				_, err := c.CreateFileSystem(ctx, volumeName, req)
				if err == nil {
					t.Fatal("CreateFileSystem is not failed")
				}

				mockCtl.Finish()
			},
		},
		{
			name: "fail: CreateFileSystemWithContext return error",
			testFunc: func(t *testing.T) {
				mockCtl := gomock.NewController(t)
				mockFSx := mocks.NewMockFSx(mockCtl)
				c := &cloud{
					fsx: mockFSx,
				}

				req := &FileSystemOptions{
					CapacityGiB:      volumeSizeGiB,
					SubnetId:         subnetId,
					SecurityGroupIds: securityGroupIds,
				}

				ctx := context.Background()
				mockFSx.EXPECT().CreateFileSystemWithContext(gomock.Eq(ctx), gomock.Any()).Return(nil, errors.New("CreateFileSystemWithContext failed"))
				_, err := c.CreateFileSystem(ctx, volumeName, req)
				if err == nil {
					t.Fatal("CreateFileSystem is not failed")
				}

				mockCtl.Finish()
			},
		},
		{
			name: "success: Create PERSISTENT file system with scheduled backup",
			testFunc: func(t *testing.T) {
				mockCtl := gomock.NewController(t)
				mockFSx := mocks.NewMockFSx(mockCtl)
				c := &cloud{
					fsx: mockFSx,
				}

				req := &FileSystemOptions{
					CapacityGiB:                   volumeSizeGiB,
					SubnetId:                      subnetId,
					SecurityGroupIds:              securityGroupIds,
					AutomaticBackupRetentionDays:  AutomaticBackupRetentionDays,
					DailyAutomaticBackupStartTime: DailyAutomaticBackupStartTime,
					CopyTagsToBackups:             CopyTagsToBackups,
					DeploymentType:                fsx.LustreDeploymentTypePersistent1,
				}

				lustreFileSystemConfiguration := &fsx.LustreFileSystemConfiguration{
					DeploymentType:                aws.String(fsx.LustreDeploymentTypePersistent1),
					MountName:                     aws.String(mountName),
					AutomaticBackupRetentionDays:  aws.Int64(AutomaticBackupRetentionDays),
					DailyAutomaticBackupStartTime: aws.String(DailyAutomaticBackupStartTime),
					CopyTagsToBackups:             aws.Bool(CopyTagsToBackups),
				}

				output := &fsx.CreateFileSystemOutput{
					FileSystem: &fsx.FileSystem{
						FileSystemId:        aws.String(fileSystemId),
						StorageCapacity:     aws.Int64(volumeSizeGiB),
						StorageType:         aws.String(fsx.StorageTypeSsd),
						DNSName:             aws.String(dnsname),
						LustreConfiguration: lustreFileSystemConfiguration,
					},
				}
				ctx := context.Background()
				mockFSx.EXPECT().CreateFileSystemWithContext(gomock.Eq(ctx), gomock.Any()).Return(output, nil)
				resp, err := c.CreateFileSystem(ctx, volumeName, req)
				if err != nil {
					t.Fatalf("CreateFileSystem is failed: %v", err)
				}

				if resp == nil {
					t.Fatal("resp is nil")
				}

				if resp.FileSystemId != fileSystemId {
					t.Fatalf("FileSystemId mismatches. actual: %v expected: %v", resp.FileSystemId, fileSystemId)
				}

				if resp.CapacityGiB != volumeSizeGiB {
					t.Fatalf("CapacityGiB mismatches. actual: %v expected: %v", resp.CapacityGiB, volumeSizeGiB)
				}

				if resp.DnsName != dnsname {
					t.Fatalf("DnsName mismatches. actual: %v expected: %v", resp.DnsName, dnsname)
				}

				if resp.MountName != mountName {
					t.Fatalf("MountName mismatches. actual: %v expected: %v", resp.MountName, mountName)
				}

				mockCtl.Finish()
			},
		},
		{
			name: "success: normal with NONE DataCompressionType",
			testFunc: func(t *testing.T) {
				mockCtl := gomock.NewController(t)
				mockFSx := mocks.NewMockFSx(mockCtl)
				c := &cloud{
					fsx: mockFSx,
				}

				req := &FileSystemOptions{
					CapacityGiB:         volumeSizeGiB,
					SubnetId:            subnetId,
					SecurityGroupIds:    securityGroupIds,
					DataCompressionType: dataCompressionTypeNone,
				}

				output := &fsx.CreateFileSystemOutput{
					FileSystem: &fsx.FileSystem{
						FileSystemId:    aws.String(fileSystemId),
						StorageCapacity: aws.Int64(volumeSizeGiB),
						StorageType:     aws.String(fsx.StorageTypeSsd),
						DNSName:         aws.String(dnsname),
						LustreConfiguration: &fsx.LustreFileSystemConfiguration{
							DeploymentType:      aws.String(fsx.LustreDeploymentTypeScratch1),
							MountName:           aws.String(mountName),
							DataCompressionType: aws.String(dataCompressionTypeNone),
						},
					},
				}
				ctx := context.Background()
				mockFSx.EXPECT().CreateFileSystemWithContext(gomock.Eq(ctx), gomock.Any()).Return(output, nil)
				resp, err := c.CreateFileSystem(ctx, volumeName, req)
				if err != nil {
					t.Fatalf("CreateFileSystem is failed: %v", err)
				}

				if resp == nil {
					t.Fatal("resp is nil")
				}

				if resp.FileSystemId != fileSystemId {
					t.Fatalf("FileSystemId mismatches. actual: %v expected: %v", resp.FileSystemId, fileSystemId)
				}

				if resp.CapacityGiB != volumeSizeGiB {
					t.Fatalf("CapacityGiB mismatches. actual: %v expected: %v", resp.CapacityGiB, volumeSizeGiB)
				}

				if resp.DnsName != dnsname {
					t.Fatalf("DnsName mismatches. actual: %v expected: %v", resp.DnsName, dnsname)
				}

				if resp.MountName != mountName {
					t.Fatalf("MountName mismatches. actual: %v expected: %v", resp.MountName, mountName)
				}

				mockCtl.Finish()
			},
		},
		{
			name: "success: normal with LZ4 DataCompressionType",
			testFunc: func(t *testing.T) {
				mockCtl := gomock.NewController(t)
				mockFSx := mocks.NewMockFSx(mockCtl)
				c := &cloud{
					fsx: mockFSx,
				}

				req := &FileSystemOptions{
					CapacityGiB:         volumeSizeGiB,
					SubnetId:            subnetId,
					SecurityGroupIds:    securityGroupIds,
					DataCompressionType: dataCompressionTypeLZ4,
				}

				output := &fsx.CreateFileSystemOutput{
					FileSystem: &fsx.FileSystem{
						FileSystemId:    aws.String(fileSystemId),
						StorageCapacity: aws.Int64(volumeSizeGiB),
						StorageType:     aws.String(fsx.StorageTypeSsd),
						DNSName:         aws.String(dnsname),
						LustreConfiguration: &fsx.LustreFileSystemConfiguration{
							DeploymentType:      aws.String(fsx.LustreDeploymentTypeScratch1),
							MountName:           aws.String(mountName),
							DataCompressionType: aws.String(dataCompressionTypeLZ4),
						},
					},
				}
				ctx := context.Background()
				mockFSx.EXPECT().CreateFileSystemWithContext(gomock.Eq(ctx), gomock.Any()).Return(output, nil)
				resp, err := c.CreateFileSystem(ctx, volumeName, req)
				if err != nil {
					t.Fatalf("CreateFileSystem is failed: %v", err)
				}

				if resp == nil {
					t.Fatal("resp is nil")
				}

				if resp.FileSystemId != fileSystemId {
					t.Fatalf("FileSystemId mismatches. actual: %v expected: %v", resp.FileSystemId, fileSystemId)
				}

				if resp.CapacityGiB != volumeSizeGiB {
					t.Fatalf("CapacityGiB mismatches. actual: %v expected: %v", resp.CapacityGiB, volumeSizeGiB)
				}

				if resp.DnsName != dnsname {
					t.Fatalf("DnsName mismatches. actual: %v expected: %v", resp.DnsName, dnsname)
				}

				if resp.MountName != mountName {
					t.Fatalf("MountName mismatches. actual: %v expected: %v", resp.MountName, mountName)
				}

				mockCtl.Finish()
			},
		},
		{
			name: "fail: invalid DataCompressionType",
			testFunc: func(t *testing.T) {
				mockCtl := gomock.NewController(t)
				mockFSx := mocks.NewMockFSx(mockCtl)
				c := &cloud{
					fsx: mockFSx,
				}

				req := &FileSystemOptions{
					CapacityGiB:         volumeSizeGiB,
					SubnetId:            subnetId,
					SecurityGroupIds:    securityGroupIds,
					DataCompressionType: "ZFS",
				}

				ctx := context.Background()
				mockFSx.EXPECT().CreateFileSystemWithContext(gomock.Eq(ctx), gomock.Any()).Return(nil, errors.New("CreateFileSystemWithContext failed"))
				_, err := c.CreateFileSystem(ctx, volumeName, req)
				if err == nil {
					t.Fatal("CreateFileSystem is not failed")
				}

				mockCtl.Finish()
			},
		},
	}

	for _, tc := range testCases {
		t.Run(tc.name, tc.testFunc)
	}
}

func TestDeleteFileSystem(t *testing.T) {
	var (
		fileSystemId = "fs-1234"
	)
	testCases := []struct {
		name     string
		testFunc func(t *testing.T)
	}{
		{
			name: "success: normal",
			testFunc: func(t *testing.T) {
				mockCtl := gomock.NewController(t)
				mockFSx := mocks.NewMockFSx(mockCtl)
				c := &cloud{
					fsx: mockFSx,
				}

				output := &fsx.DeleteFileSystemOutput{}
				ctx := context.Background()
				mockFSx.EXPECT().DeleteFileSystemWithContext(gomock.Eq(ctx), gomock.Any()).Return(output, nil)
				err := c.DeleteFileSystem(ctx, fileSystemId)
				if err != nil {
					t.Fatalf("DeleteFileSystem is failed: %v", err)
				}

				mockCtl.Finish()
			},
		},
		{
			name: "fail: DeleteFileSystemWithContext return error",
			testFunc: func(t *testing.T) {
				mockCtl := gomock.NewController(t)
				mockFSx := mocks.NewMockFSx(mockCtl)
				c := &cloud{
					fsx: mockFSx,
				}

				ctx := context.Background()
				mockFSx.EXPECT().DeleteFileSystemWithContext(gomock.Eq(ctx), gomock.Any()).Return(nil, errors.New("DeleteFileSystemWithContext failed"))
				err := c.DeleteFileSystem(ctx, fileSystemId)
				if err == nil {
					t.Fatal("DeleteFileSystem is not failed")
				}

				mockCtl.Finish()
			},
		},
	}

	for _, tc := range testCases {
		t.Run(tc.name, tc.testFunc)
	}
}

func TestDescribeFileSystem(t *testing.T) {
	var (
		fileSystemId           = "fs-1234"
		volumeSizeGiB    int64 = 1200
		dnsname                = "test.fsx.us-west-2.amazoawd.com"
		autoImportPolicy       = "NEW_CHANGED"
		s3ImportPath           = "s3://fsx-s3-data-repository"
		s3ExportPath           = "s3://fsx-s3-data-repository/export"
		mountName              = "fsx"
	)
	testCases := []struct {
		name     string
		testFunc func(t *testing.T)
	}{
		{
			name: "success: normal",
			testFunc: func(t *testing.T) {
				mockCtl := gomock.NewController(t)
				mockFSx := mocks.NewMockFSx(mockCtl)
				c := &cloud{
					fsx: mockFSx,
				}

				output := &fsx.DescribeFileSystemsOutput{
					FileSystems: []*fsx.FileSystem{
						{
							FileSystemId:    aws.String(fileSystemId),
							StorageCapacity: aws.Int64(volumeSizeGiB),
							StorageType:     aws.String(fsx.StorageTypeSsd),
							DNSName:         aws.String(dnsname),
							LustreConfiguration: &fsx.LustreFileSystemConfiguration{
								DeploymentType: aws.String(fsx.LustreDeploymentTypeScratch1),
								MountName:      aws.String(mountName),
							},
						},
					},
				}
				ctx := context.Background()
				mockFSx.EXPECT().DescribeFileSystemsWithContext(gomock.Eq(ctx), gomock.Any()).Return(output, nil)
				_, err := c.DescribeFileSystem(ctx, fileSystemId)
				if err != nil {
					t.Fatalf("DeleteFileSystem is failed: %v", err)
				}

				mockCtl.Finish()
			},
		},
		{
			name: "success: S3 data repository",
			testFunc: func(t *testing.T) {
				mockCtl := gomock.NewController(t)
				mockFSx := mocks.NewMockFSx(mockCtl)
				c := &cloud{
					fsx: mockFSx,
				}

				dataRepositoryConfiguration := &fsx.DataRepositoryConfiguration{}
				dataRepositoryConfiguration.SetAutoImportPolicy(autoImportPolicy)
				dataRepositoryConfiguration.SetImportPath(s3ImportPath)
				dataRepositoryConfiguration.SetExportPath(s3ExportPath)

				lustreFileSystemConfiguration := &fsx.LustreFileSystemConfiguration{
					DataRepositoryConfiguration: dataRepositoryConfiguration,
					DeploymentType:              aws.String(fsx.LustreDeploymentTypeScratch1),
					MountName:                   aws.String(mountName),
				}

				output := &fsx.DescribeFileSystemsOutput{
					FileSystems: []*fsx.FileSystem{
						{
							FileSystemId:        aws.String(fileSystemId),
							StorageCapacity:     aws.Int64(volumeSizeGiB),
							StorageType:         aws.String(fsx.StorageTypeSsd),
							DNSName:             aws.String(dnsname),
							LustreConfiguration: lustreFileSystemConfiguration,
						},
					},
				}

				ctx := context.Background()
				mockFSx.EXPECT().DescribeFileSystemsWithContext(gomock.Eq(ctx), gomock.Any()).Return(output, nil)
				_, err := c.DescribeFileSystem(ctx, fileSystemId)
				if err != nil {
					t.Fatalf("DeleteFileSystem is failed: %v", err)
				}

				mockCtl.Finish()
			},
		},
		{
			name: "fail: DescribeFileSystemWithContext return error",
			testFunc: func(t *testing.T) {
				mockCtl := gomock.NewController(t)
				mockFSx := mocks.NewMockFSx(mockCtl)
				c := &cloud{
					fsx: mockFSx,
				}

				ctx := context.Background()
				mockFSx.EXPECT().DescribeFileSystemsWithContext(gomock.Eq(ctx), gomock.Any()).Return(nil, errors.New("DescribeFileSystemsWithContext failed"))
				_, err := c.DescribeFileSystem(ctx, fileSystemId)
				if err == nil {
					t.Fatal("DescribeFileSystem is not failed")
				}

				mockCtl.Finish()
			},
		},
	}

	for _, tc := range testCases {
		t.Run(tc.name, tc.testFunc)
	}
}

func TestResizeFileSystem(t *testing.T) {
	var (
		fileSystemId         = "fs-1234"
		initialSizeGiB int64 = 1200
		finalSizeGiB   int64 = 2400
	)
	testCases := []struct {
		name     string
		testFunc func(t *testing.T)
	}{
		{
			name: "success: normal",
			testFunc: func(t *testing.T) {
				mockCtl := gomock.NewController(t)
				mockFSx := mocks.NewMockFSx(mockCtl)
				c := &cloud{
					fsx: mockFSx,
				}

				ctx := context.Background()
				describeInput := &fsx.DescribeFileSystemsInput{
					FileSystemIds: []*string{aws.String(fileSystemId)},
				}
				describeOutput := &fsx.DescribeFileSystemsOutput{
					FileSystems: []*fsx.FileSystem{
						{
							FileSystemId:    aws.String(fileSystemId),
							StorageCapacity: aws.Int64(initialSizeGiB),
						},
					},
				}
				updateInput := &fsx.UpdateFileSystemInput{
					FileSystemId:    aws.String(fileSystemId),
					StorageCapacity: aws.Int64(finalSizeGiB),
				}
				updateOutput := &fsx.UpdateFileSystemOutput{
					FileSystem: &fsx.FileSystem{
						FileSystemId: aws.String(fileSystemId),
						AdministrativeActions: []*fsx.AdministrativeAction{
							{
								AdministrativeActionType: aws.String(fsx.AdministrativeActionTypeFileSystemUpdate),
								Status:                   aws.String(fsx.StatusInProgress),
								TargetFileSystemValues: &fsx.FileSystem{
									StorageCapacity: aws.Int64(finalSizeGiB),
								},
							},
							{
								AdministrativeActionType: aws.String(fsx.AdministrativeActionTypeStorageOptimization),
								Status:                   aws.String(fsx.StatusPending),
							},
						},
					},
				}

				mockFSx.EXPECT().DescribeFileSystemsWithContext(gomock.Eq(ctx), gomock.Eq(describeInput)).Return(describeOutput, nil)
				mockFSx.EXPECT().UpdateFileSystemWithContext(gomock.Eq(ctx), gomock.Eq(updateInput)).Return(updateOutput, nil)
				resp, err := c.ResizeFileSystem(ctx, fileSystemId, finalSizeGiB)
				if err != nil {
					t.Fatalf("ResizeFileSystem is failed: %v", err)
				}
				if resp != finalSizeGiB {
					t.Fatalf("ResizeFileSystem returned %d GiB as resized storage capacity, expected %d GiB", resp, finalSizeGiB)
				}

				mockCtl.Finish()
			},
		},
		{
			name: "success: matching update in progress",
			testFunc: func(t *testing.T) {
				mockCtl := gomock.NewController(t)
				mockFSx := mocks.NewMockFSx(mockCtl)
				c := &cloud{
					fsx: mockFSx,
				}

				ctx := context.Background()
				describeInput := &fsx.DescribeFileSystemsInput{
					FileSystemIds: []*string{aws.String(fileSystemId)},
				}
				describeOutput := &fsx.DescribeFileSystemsOutput{
					FileSystems: []*fsx.FileSystem{
						{
							FileSystemId:    aws.String(fileSystemId),
							StorageCapacity: aws.Int64(initialSizeGiB),
							AdministrativeActions: []*fsx.AdministrativeAction{
								{
									AdministrativeActionType: aws.String(fsx.AdministrativeActionTypeFileSystemUpdate),
									Status:                   aws.String(fsx.StatusInProgress),
									TargetFileSystemValues: &fsx.FileSystem{
										StorageCapacity: aws.Int64(finalSizeGiB),
									},
								},
								{
									AdministrativeActionType: aws.String(fsx.AdministrativeActionTypeStorageOptimization),
									Status:                   aws.String(fsx.StatusPending),
								},
							},
						},
					},
				}
				updateInput := &fsx.UpdateFileSystemInput{
					FileSystemId:    aws.String(fileSystemId),
					StorageCapacity: aws.Int64(finalSizeGiB),
				}
				updateError := awserr.New(fsx.ErrCodeBadRequest, "Unable to perform the storage capacity update. There is an update already in progress.", nil)

				mockFSx.EXPECT().DescribeFileSystemsWithContext(gomock.Eq(ctx), gomock.Eq(describeInput)).Times(2).Return(describeOutput, nil)
				mockFSx.EXPECT().UpdateFileSystemWithContext(gomock.Eq(ctx), gomock.Eq(updateInput)).Return(nil, updateError)
				resp, err := c.ResizeFileSystem(ctx, fileSystemId, finalSizeGiB)
				if err != nil {
					t.Fatalf("ResizeFileSystem is failed: %v", err)
				}
				if resp != finalSizeGiB {
					t.Fatalf("ResizeFileSystem returned %d GiB as resized storage capacity, expected %d GiB", resp, initialSizeGiB)
				}

				mockCtl.Finish()
			},
		},
		{
			name: "failure: first DescribeFileSystems not successful",
			testFunc: func(t *testing.T) {
				mockCtl := gomock.NewController(t)
				mockFSx := mocks.NewMockFSx(mockCtl)
				c := &cloud{
					fsx: mockFSx,
				}

				ctx := context.Background()
				describeInput := &fsx.DescribeFileSystemsInput{
					FileSystemIds: []*string{aws.String(fileSystemId)},
				}
				describeError := awserr.New(fsx.ErrCodeFileSystemNotFound, "test", nil)
				resizeError := fmt.Errorf("DescribeFileSystems failed: %v", describeError)

				mockFSx.EXPECT().DescribeFileSystemsWithContext(gomock.Eq(ctx), gomock.Eq(describeInput)).Return(nil, describeError)
				resp, err := c.ResizeFileSystem(ctx, fileSystemId, finalSizeGiB)
				if err == nil {
					t.Fatalf("ResizeFileSystem did not return error, expected [%v]", resizeError)
				}
				if err.Error() != resizeError.Error() {
					t.Fatalf("ResizeFileSystem returned error [%v], expected [%v]", err, resizeError)
				}
				if resp != 0 {
					t.Fatalf("ResizeFileSystem returned %d GiB as resized storage capacity, expected %d GiB", resp, 0)
				}

				mockCtl.Finish()
			},
		},
		{
			name: "failure: UpdateFileSystem not successful, error not update in progress",
			testFunc: func(t *testing.T) {
				mockCtl := gomock.NewController(t)
				mockFSx := mocks.NewMockFSx(mockCtl)
				c := &cloud{
					fsx: mockFSx,
				}

				ctx := context.Background()
				describeInput := &fsx.DescribeFileSystemsInput{
					FileSystemIds: []*string{aws.String(fileSystemId)},
				}
				describeOutput := &fsx.DescribeFileSystemsOutput{
					FileSystems: []*fsx.FileSystem{
						{
							FileSystemId:    aws.String(fileSystemId),
							StorageCapacity: aws.Int64(initialSizeGiB),
						},
					},
				}
				updateInput := &fsx.UpdateFileSystemInput{
					FileSystemId:    aws.String(fileSystemId),
					StorageCapacity: aws.Int64(finalSizeGiB),
				}
				updateError := awserr.New(fsx.ErrCodeBadRequest, "test", nil)
				resizeError := fmt.Errorf("UpdateFileSystem failed: %v", updateError)

				mockFSx.EXPECT().DescribeFileSystemsWithContext(gomock.Eq(ctx), gomock.Eq(describeInput)).Return(describeOutput, nil)
				mockFSx.EXPECT().UpdateFileSystemWithContext(gomock.Eq(ctx), gomock.Eq(updateInput)).Return(nil, updateError)
				resp, err := c.ResizeFileSystem(ctx, fileSystemId, finalSizeGiB)
				if err == nil {
					t.Fatalf("ResizeFileSystem did not return error, expected [%v]", resizeError)
				}
				if err.Error() != resizeError.Error() {
					t.Fatalf("ResizeFileSystem returned error [%v], expected [%v]", err, resizeError)
				}
				if resp != initialSizeGiB {
					t.Fatalf("ResizeFileSystem returned %d GiB as resized storage capacity, expected %d GiB", resp, initialSizeGiB)
				}

				mockCtl.Finish()
			},
		},
		{
			name: "failure: update in progress, second DescribeFileSystems not successful",
			testFunc: func(t *testing.T) {
				mockCtl := gomock.NewController(t)
				mockFSx := mocks.NewMockFSx(mockCtl)
				c := &cloud{
					fsx: mockFSx,
				}

				ctx := context.Background()
				describeInput := &fsx.DescribeFileSystemsInput{
					FileSystemIds: []*string{aws.String(fileSystemId)},
				}
				describeOutput := &fsx.DescribeFileSystemsOutput{
					FileSystems: []*fsx.FileSystem{
						{
							FileSystemId:    aws.String(fileSystemId),
							StorageCapacity: aws.Int64(initialSizeGiB),
						},
					},
				}
				describeError := awserr.New(fsx.ErrCodeBadRequest, "test", nil)
				updateInput := &fsx.UpdateFileSystemInput{
					FileSystemId:    aws.String(fileSystemId),
					StorageCapacity: aws.Int64(finalSizeGiB),
				}
				updateError := awserr.New(fsx.ErrCodeBadRequest, "Unable to perform the storage capacity update. There is an update already in progress.", nil)
				resizeError := fmt.Errorf("DescribeFileSystems failed: %v", describeError)

				gomock.InOrder(
					mockFSx.EXPECT().DescribeFileSystemsWithContext(gomock.Eq(ctx), gomock.Eq(describeInput)).Return(describeOutput, nil),
					mockFSx.EXPECT().DescribeFileSystemsWithContext(gomock.Eq(ctx), gomock.Eq(describeInput)).Return(nil, describeError),
				)
				mockFSx.EXPECT().UpdateFileSystemWithContext(gomock.Eq(ctx), gomock.Eq(updateInput)).Return(nil, updateError)
				resp, err := c.ResizeFileSystem(ctx, fileSystemId, finalSizeGiB)
				if err == nil {
					t.Fatalf("ResizeFileSystem did not return error, expected [%v]", resizeError)
				}
				if err.Error() != resizeError.Error() {
					t.Fatalf("ResizeFileSystem returned error [%v], expected [%v]", err, resizeError)
				}
				if resp != initialSizeGiB {
					t.Fatalf("ResizeFileSystem returned %d GiB as resized storage capacity, expected %d GiB", resp, initialSizeGiB)
				}

				mockCtl.Finish()
			},
		},
		{
			name: "failure: update in progress, no updates found",
			testFunc: func(t *testing.T) {
				mockCtl := gomock.NewController(t)
				mockFSx := mocks.NewMockFSx(mockCtl)
				c := &cloud{
					fsx: mockFSx,
				}

				ctx := context.Background()
				describeInput := &fsx.DescribeFileSystemsInput{
					FileSystemIds: []*string{aws.String(fileSystemId)},
				}
				describeOutput := &fsx.DescribeFileSystemsOutput{
					FileSystems: []*fsx.FileSystem{
						{
							FileSystemId:    aws.String(fileSystemId),
							StorageCapacity: aws.Int64(initialSizeGiB),
						},
					},
				}
				updateInput := &fsx.UpdateFileSystemInput{
					FileSystemId:    aws.String(fileSystemId),
					StorageCapacity: aws.Int64(finalSizeGiB),
				}
				updateError := awserr.New(fsx.ErrCodeBadRequest, "Unable to perform the storage capacity update. There is an update already in progress.", nil)
				resizeError := fmt.Errorf("there is no update on filesystem %s", fileSystemId)

				mockFSx.EXPECT().DescribeFileSystemsWithContext(gomock.Eq(ctx), gomock.Eq(describeInput)).Times(2).Return(describeOutput, nil)
				mockFSx.EXPECT().UpdateFileSystemWithContext(gomock.Eq(ctx), gomock.Eq(updateInput)).Return(nil, updateError)
				resp, err := c.ResizeFileSystem(ctx, fileSystemId, finalSizeGiB)
				if err == nil {
					t.Fatalf("ResizeFileSystem did not return error, expected [%v]", resizeError)
				}
				if err.Error() != resizeError.Error() {
					t.Fatalf("ResizeFileSystem returned error [%v], expected [%v]", err, resizeError)
				}
				if resp != initialSizeGiB {
					t.Fatalf("ResizeFileSystem returned %d GiB as resized storage capacity, expected %d GiB", resp, initialSizeGiB)
				}

				mockCtl.Finish()
			},
		},
		{
			name: "failure: update in progress, no matching updates found",
			testFunc: func(t *testing.T) {
				mockCtl := gomock.NewController(t)
				mockFSx := mocks.NewMockFSx(mockCtl)
				c := &cloud{
					fsx: mockFSx,
				}

				ctx := context.Background()
				describeInput := &fsx.DescribeFileSystemsInput{
					FileSystemIds: []*string{aws.String(fileSystemId)},
				}
				describeOutput := &fsx.DescribeFileSystemsOutput{
					FileSystems: []*fsx.FileSystem{
						{
							FileSystemId:    aws.String(fileSystemId),
							StorageCapacity: aws.Int64(initialSizeGiB),
							AdministrativeActions: []*fsx.AdministrativeAction{
								{
									AdministrativeActionType: aws.String(fsx.AdministrativeActionTypeFileSystemUpdate),
									Status:                   aws.String(fsx.StatusInProgress),
									TargetFileSystemValues: &fsx.FileSystem{
										StorageCapacity: aws.Int64(4800),
									},
								},
								{
									AdministrativeActionType: aws.String(fsx.AdministrativeActionTypeStorageOptimization),
									Status:                   aws.String(fsx.StatusPending),
								},
							},
						},
					},
				}
				updateInput := &fsx.UpdateFileSystemInput{
					FileSystemId:    aws.String(fileSystemId),
					StorageCapacity: aws.Int64(finalSizeGiB),
				}
				updateError := awserr.New(fsx.ErrCodeBadRequest, "Unable to perform the storage capacity update. There is an update already in progress.", nil)
				resizeError := fmt.Errorf("there is no update with storage capacity of %d GiB on filesystem %s", finalSizeGiB, fileSystemId)

				mockFSx.EXPECT().DescribeFileSystemsWithContext(gomock.Eq(ctx), gomock.Eq(describeInput)).Times(2).Return(describeOutput, nil)
				mockFSx.EXPECT().UpdateFileSystemWithContext(gomock.Eq(ctx), gomock.Eq(updateInput)).Return(nil, updateError)
				resp, err := c.ResizeFileSystem(ctx, fileSystemId, finalSizeGiB)
				if err == nil {
					t.Fatalf("ResizeFileSystem did not return error, expected [%v]", resizeError)
				}
				if err.Error() != resizeError.Error() {
					t.Fatalf("ResizeFileSystem returned error [%v], expected [%v]", err, resizeError)
				}
				if resp != initialSizeGiB {
					t.Fatalf("ResizeFileSystem returned %d GiB as resized storage capacity, expected %d GiB", resp, initialSizeGiB)
				}

				mockCtl.Finish()
			},
		},
	}

	for _, tc := range testCases {
		t.Run(tc.name, tc.testFunc)
	}
}

func TestWaitForFileSystemResize(t *testing.T) {
	var (
		fileSystemId         = "fs-1234"
		initialSizeGiB int64 = 1200
		finalSizeGiB   int64 = 2400
	)
	testCases := []struct {
		name     string
		testFunc func(t *testing.T)
	}{
		{
			name: "success: update action completed, optimizing",
			testFunc: func(t *testing.T) {
				mockCtl := gomock.NewController(t)
				mockFSx := mocks.NewMockFSx(mockCtl)
				c := &cloud{
					fsx: mockFSx,
				}

				ctx := context.Background()
				describeInput := &fsx.DescribeFileSystemsInput{
					FileSystemIds: []*string{aws.String(fileSystemId)},
				}
				describeOutput := &fsx.DescribeFileSystemsOutput{
					FileSystems: []*fsx.FileSystem{
						{
							FileSystemId:    aws.String(fileSystemId),
							StorageCapacity: aws.Int64(finalSizeGiB),
							AdministrativeActions: []*fsx.AdministrativeAction{
								{
									AdministrativeActionType: aws.String(fsx.AdministrativeActionTypeFileSystemUpdate),
									Status:                   aws.String(fsx.StatusUpdatedOptimizing),
									TargetFileSystemValues: &fsx.FileSystem{
										StorageCapacity: aws.Int64(finalSizeGiB),
									},
								},
								{
									AdministrativeActionType: aws.String(fsx.AdministrativeActionTypeStorageOptimization),
									Status:                   aws.String(fsx.StatusInProgress),
								},
							},
						},
					},
				}

				mockFSx.EXPECT().DescribeFileSystemsWithContext(gomock.Eq(ctx), gomock.Eq(describeInput)).Return(describeOutput, nil)
				err := c.WaitForFileSystemResize(ctx, fileSystemId, finalSizeGiB)
				if err != nil {
					t.Fatalf("WaitForFileSystemResize is failed: %v", err)
				}

				mockCtl.Finish()
			},
		},
		{
			name: "failure: update action failed",
			testFunc: func(t *testing.T) {
				mockCtl := gomock.NewController(t)
				mockFSx := mocks.NewMockFSx(mockCtl)
				c := &cloud{
					fsx: mockFSx,
				}

				ctx := context.Background()
				describeInput := &fsx.DescribeFileSystemsInput{
					FileSystemIds: []*string{aws.String(fileSystemId)},
				}
				describeOutput := &fsx.DescribeFileSystemsOutput{
					FileSystems: []*fsx.FileSystem{
						{
							FileSystemId:    aws.String(fileSystemId),
							StorageCapacity: aws.Int64(initialSizeGiB),
							AdministrativeActions: []*fsx.AdministrativeAction{
								{
									AdministrativeActionType: aws.String(fsx.AdministrativeActionTypeFileSystemUpdate),
									Status:                   aws.String(fsx.StatusFailed),
									FailureDetails: &fsx.AdministrativeActionFailureDetails{
										Message: aws.String("test"),
									},
									TargetFileSystemValues: &fsx.FileSystem{
										StorageCapacity: aws.Int64(finalSizeGiB),
									},
								},
								{
									AdministrativeActionType: aws.String(fsx.AdministrativeActionTypeStorageOptimization),
									Status:                   aws.String(fsx.StatusPending),
								},
							},
						},
					},
				}
				waitError := fmt.Errorf("update failed for filesystem %s: %q", fileSystemId, *describeOutput.FileSystems[0].AdministrativeActions[0].FailureDetails.Message)

				mockFSx.EXPECT().DescribeFileSystemsWithContext(gomock.Eq(ctx), gomock.Eq(describeInput)).Return(describeOutput, nil)
				err := c.WaitForFileSystemResize(ctx, fileSystemId, finalSizeGiB)
				if err == nil {
					t.Fatalf("WaitForFileSystemResize did not return error, expected [%v]", err)
				}
				if err.Error() != waitError.Error() {
					t.Fatalf("WaitForFileSystemResize returned error [%v], expected [%v]", err, waitError)
				}

				mockCtl.Finish()
			},
		},
	}

	for _, tc := range testCases {
		t.Run(tc.name, tc.testFunc)
	}
}

func TestIsBadRequestUpdateInProgress(t *testing.T) {
	testCases := []struct {
		name     string
		testFunc func(t *testing.T)
	}{
		{
			name: "success: BadRequest update in progress",
			testFunc: func(t *testing.T) {
				errorInput := awserr.New(fsx.ErrCodeBadRequest, "Unable to perform the storage capacity update. There is an update already in progress.", nil)
				if !isBadRequestUpdateInProgress(errorInput) {
					t.Fatalf("isBadRequestUpdateInProgress returned false, expected true")
				}
			},
		},
		{
			name: "failure: AWS error, different type",
			testFunc: func(t *testing.T) {
				errorInput := awserr.New(fsx.ErrCodeFileSystemNotFound, "test", nil)
				if isBadRequestUpdateInProgress(errorInput) {
					t.Fatalf("isBadRequestUpdateInProgress returned true, expected false")
				}
			},
		},
		{
			name: "failure: not AWS error",
			testFunc: func(t *testing.T) {
				errorInput := errors.New("test")
				if isBadRequestUpdateInProgress(errorInput) {
					t.Fatalf("isBadRequestUpdateInProgress returned true, expected false")
				}
			},
		},
	}

	for _, tc := range testCases {
		t.Run(tc.name, tc.testFunc)
	}
}<|MERGE_RESOLUTION|>--- conflicted
+++ resolved
@@ -49,12 +49,9 @@
 		CopyTagsToBackups                   = true
 		dataCompressionTypeNone             = "NONE"
 		dataCompressionTypeLZ4              = "LZ4"
-<<<<<<< HEAD
-		AWSTags                             = []string{"key1:value1", "key2:value2"}
-=======
 		weeklyMaintenanceStartTime          = "7:09:00"
 		fileSystemTypeVersion               = "2.12"
->>>>>>> 15ae5c31
+		AWSTags                             = []string{"key1:value1", "key2:value2"}
 	)
 	testCases := []struct {
 		name     string
@@ -70,18 +67,12 @@
 				}
 
 				req := &FileSystemOptions{
-<<<<<<< HEAD
-					CapacityGiB:      volumeSizeGiB,
-					SubnetId:         subnetId,
-					SecurityGroupIds: securityGroupIds,
-					AWSTags:          AWSTags,
-=======
 					CapacityGiB:                volumeSizeGiB,
 					SubnetId:                   subnetId,
 					SecurityGroupIds:           securityGroupIds,
 					FileSystemTypeVersion:      fileSystemTypeVersion,
 					WeeklyMaintenanceStartTime: weeklyMaintenanceStartTime,
->>>>>>> 15ae5c31
+					AWSTags:                    AWSTags,
 				}
 
 				output := &fsx.CreateFileSystemOutput{
