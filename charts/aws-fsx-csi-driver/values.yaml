# Default values for helm.
# This is a YAML-formatted file.
# Declare variables to be passed into your templates.

image:
  repository: public.ecr.aws/fsx-csi-driver/aws-fsx-csi-driver
  tag: "v1.4.0"
  pullPolicy: IfNotPresent

csidriver:
  fsGroupPolicy: ReadWriteOnceWithFSType

sidecars:
  livenessProbe:
    image:
      repository: public.ecr.aws/eks-distro/kubernetes-csi/livenessprobe
      tag: v2.15.0-eks-1-33-9
      pullPolicy: IfNotPresent
    resources:
      requests:
        cpu: 10m
        memory: 32Mi
      limits:
        memory: 128Mi
    securityContext:
      readOnlyRootFilesystem: true
      allowPrivilegeEscalation: false
  nodeDriverRegistrar:
    image:
      repository: public.ecr.aws/eks-distro/kubernetes-csi/node-driver-registrar
      tag: v2.13.0-eks-1-33-9
      pullPolicy: IfNotPresent
    logLevel: 2
    resources: 
      requests:
        cpu: 10m
        memory: 32Mi
      limits:
        memory: 128Mi
    securityContext:
      readOnlyRootFilesystem: true
      allowPrivilegeEscalation: false
  provisioner:
    image:
      repository: public.ecr.aws/eks-distro/kubernetes-csi/external-provisioner
      tag: v5.2.0-eks-1-33-9
      pullPolicy: IfNotPresent
    logLevel: 2
    resources: 
      requests:
        cpu: 10m
        memory: 32Mi
      limits:
        memory: 128Mi
    securityContext:
      readOnlyRootFilesystem: true
      allowPrivilegeEscalation: false
  resizer:
    image:
      repository: public.ecr.aws/eks-distro/kubernetes-csi/external-resizer
      tag: v1.13.2-eks-1-33-9
      pullPolicy: IfNotPresent
    logLevel: 2
    resources: 
      requests:
        cpu: 10m
        memory: 32Mi
      limits:
        memory: 128Mi
    securityContext:
      readOnlyRootFilesystem: true
      allowPrivilegeEscalation: false

controller:
  mode: controller
  loggingFormat: text
  nodeSelector: {}
  replicaCount: 2
  #If you do want to specify resources, uncomment the following lines, adjust them as necessary
  resources:
    requests:
      cpu: 10m
      memory: 40Mi
    limits:
      memory: 256Mi
  serviceAccount:
    # Specifies whether a service account should be created
    create: true
    ## Enable if EKS IAM for SA is used
    #  eks.amazonaws.com/role-arn: arn:aws:iam::111122223333:role/fsx-csi-role
    name: fsx-csi-controller-sa
    annotations: {}
  logLevel: 2
  podAnnotations: {}
  # AWS region to use. If not specified then the region will be looked up via the AWS EC2 metadata
  # service.
  # ---
  # region: us-east-1
  region:
  tolerations:
    - key: CriticalAddonsOnly
      operator: Exists
    - effect: NoExecute
      operator: Exists
      tolerationSeconds: 300
  # securityContext on the controller pod
  securityContext:
    runAsNonRoot: false
    runAsUser: 0
    runAsGroup: 0
    fsGroup: 0
  # securityContext on the controller container
  # Setting privileged=false will cause the "delete-access-point-root-dir" controller option to fail
  containerSecurityContext:
    privileged: true
  leaderElectionRenewDeadline: 10s
  leaderElectionLeaseDuration: 15s
  affinity:
    nodeAffinity:
      preferredDuringSchedulingIgnoredDuringExecution:
        - weight: 1
          preference:
            matchExpressions:
              - key: eks.amazonaws.com/compute-type
                operator: NotIn
                values:
                  - fargate
                  - hybrid
  # topologySpreadConstraints:
  #  - maxSkew: 1
  #    topologyKey: topology.kubernetes.io/zone
  #    whenUnsatisfiable: ScheduleAnyway
  #  - maxSkew: 1
  #    topologyKey: kubernetes.io/hostname
  #    whenUnsatisfiable: ScheduleAnyway
  topologySpreadConstraints: []  
  podDisruptionBudget:
    # Warning: Disabling PodDisruptionBudget may lead to delays in stateful workloads starting due to controller
    # pod restarts or evictions.
    enabled: true

node:
  mode: node
  loggingFormat: text
  logLevel: 2
  nodeSelector: {}
<<<<<<< HEAD
  updateStrategy: {}
  resources: {}
=======
  #If you do want to specify resources, uncomment the following lines, adjust them as necessary,
  resources:
    requests:
      cpu: 10m
      memory: 40Mi
    limits:
      memory: 256Mi   
>>>>>>> 8e5b5615
  dnsPolicy: ClusterFirst
  dnsConfig:
    {}
    # Example config which uses the AWS nameservers
    # dnsPolicy: "None"
    # dnsConfig:
    #   nameservers:
    #     - 169.254.169.253
  serviceAccount:
    # Specifies whether a service account should be created
    create: true
    ## Enable if EKS IAM for SA is used
    #  eks.amazonaws.com/role-arn: arn:aws:iam::111122223333:role/fsx-csi-role
    name: fsx-csi-node-sa
    annotations: {}
  healthPort: 9809
  # securityContext on the node pod
  securityContext:
    # The node pod must be run as root to bind to the registration/driver sockets
    runAsNonRoot: false
    runAsUser: 0
    runAsGroup: 0
    fsGroup: 0
  env: []
  volumes: []
  volumeMounts: []
  podAnnotations: {}
  tolerateAllTaints: true
  tolerations:
    - operator: Exists
      effect: NoExecute
      tolerationSeconds: 300
  affinity:
    nodeAffinity:
      requiredDuringSchedulingIgnoredDuringExecution:
        nodeSelectorTerms:
        - matchExpressions:
          - key: eks.amazonaws.com/compute-type
            operator: NotIn
            values:
            - fargate
            - hybrid 
            
nameOverride: ""
fullnameOverride: ""

imagePullSecrets: []

nodeComponentOnly: false
# nodeComponentOnly: true
  # Only deploys the node DaemonSet, Skips controller deployment
# nodeComponentOnly: false (default)
  # Deploys both controller and node components, normal full deployment<|MERGE_RESOLUTION|>--- conflicted
+++ resolved
@@ -144,18 +144,14 @@
   loggingFormat: text
   logLevel: 2
   nodeSelector: {}
-<<<<<<< HEAD
   updateStrategy: {}
-  resources: {}
-=======
   #If you do want to specify resources, uncomment the following lines, adjust them as necessary,
   resources:
     requests:
       cpu: 10m
       memory: 40Mi
     limits:
-      memory: 256Mi   
->>>>>>> 8e5b5615
+      memory: 256Mi
   dnsPolicy: ClusterFirst
   dnsConfig:
     {}
